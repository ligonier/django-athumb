# django-athumb

Storing images and their thumbnails on S3 is a bit of a clumbsy endeavor with
Django. While this Django app may work with more typical storage backends, it
is intended to accept image uploads, thumbnail them, and upload the original
plus the thumbs to S3. You may then get to the thumbnails in your template
by doing something like:

    <img src="{% thumbnail some_obj.image '80x80' %}" />

This automatically assembles the remote S3 URL to retrieve the thumbnail from.
No error checking is done, and several assumptions are made for the sake of
speed.

## Advantages of django-athumb

The primary advantage of django-athumb is that, unlike sorl and others,
thumbnails are generated at the time of user uploading the original image.
Instead of generating thumbs on-demand and making the user wait, we get that
out of the way from the beginning. This leads to a few big benefits:

* We never check for the existence of a file, after the first save/upload. We
  assume it exists, and skip a whole lot of Disk I/O trying to determine that.
  This was horrendously slow on sorl + S3, as it had to hit a remote service
  every time it wanted to know if a thumbnail needed generating.
* Since we define every possible thumbnail in advance via models.py, we have
  a defined set of possible values. They can also be more intelligently named
  than other packages. It is also possible to later add more sizes/thumbs.
* This may be ran on your own hardware with decent speed. Running it on EC2
  makes it just that much faster.

All code is under a BSD-style license, see LICENSE for details.

Source: http://github.com/duointeractive/django-athumb

## Requirements

- python >= 2.5
- django >= 1.0
- boto
- PIL

## Installation

To install run

    python setup.py install

which will install the application into python's site-packages directory.

## Configuration

### settings.py

Add to INSTALLED_APPS:

    'athumb'

Add to TEMPLATE_CONTEXT_PROCESSORS in settings.py:

    'django.core.context_processors.request'

If you want S3 storage as your default file back-end:

    # If you don't want this to be the global default, just make sure you
    # specify the S3BotoStorage_AllPublic backend on a per-field basis.
    DEFAULT_FILE_STORAGE = 'athumb.backends.s3boto.S3BotoStorage_AllPublic'

Then setup some values used by the backend:

    AWS_ACCESS_KEY_ID = 'YourS3AccessKeyHere'
    AWS_SECRET_ACCESS_KEY = 'YourS3SecretAccessKeyHere'
    AWS_STORAGE_BUCKET_NAME = 'OneOfYourBuckets'

If you would like to use a vanity domain instead of s3.amazonaws.com, you
first should configure it in amazon and then add this to settings:

    AWS_STORAGE_BUCKET_CNAME = 'static.yourdomain.com'

<<<<<<< HEAD
If you want a cache buster for your thumbnails (a string added to the end of
the image URL that causes browsers to re-fetch the image after changes), you
can set a value like this:

    MEDIA_CACHE_BUSTER = 'SomeValue'

You do not need to specify a cache buster.
=======
If you aren't using the default S3 region, you can define it with the following
setting:

    AWS_REGION = 'your_region'  # default to 'us-east-1'

>>>>>>> e26a8926

## Using in models

After you have all of the above configured, you're ready to start using
athumb in your models. Here is an example model with a thumbnailing field.

    from django.db import models
    from athumb.fields import ImageWithThumbsField
    from athumb.backends.s3boto import S3BotoStorage_AllPublic

    # It is generally good to keep these stored in their own module, to allow
    # for other models.py modules to import the values. This assumes that more
    # than one model stores stuff in the same bucket.
    PUBLIC_MEDIA_BUCKET = S3BotoStorage_AllPublic(bucket='public-media')

    class YourModel(models.Model)
        image = ImageWithThumbsField(
            upload_to="store/product_images",
            thumbs=(
                ('50x50_cropped', {'size': (50, 50), 'crop': True}),
                ('60x60', {'size': (60, 60)}),
                ('80x1000', {'size': (80, 1000)}),
                ('front_page', {'size': (120, 1000)}),
                ('medium', {'size': (161, 1000)}),
                ('large', {'size': (200, 1000)}),
            ),
            blank=True, null=True,
            storage=PUBLIC_MEDIA_BUCKET)

A few things to note:

* The tuples in `thumbs` are in the format of `(name, options)`. The value
  for `name` can be whatever string you'd like. Notice that you can make the
  names dimensions, or something entirely different.
* The `storage` keyword is important, used for specifying the bucket for the
  field. If you don't specify `storage`, the default backend is used. As a
  shortcut, you could set `S3BotoStorage_AllPublic` as your default backend,
  and the `AWS_*` values would determine the default bucket.

### Backends

django-athumb comes with a simplified s3boto backend, modified from those found
in the django-storages project. For most cases, you'll want to use
athumb.backends.s3boto.S3BotoStorage_AllPublic, as it does not use HTTPS, and
is a good bit faster than S3BotoStorage because it makes some assumptions.

NOTE: This module is primarily aimed at storing and serving images to/from
S3. I have not tested it at all with the standard Django Filesystem backend,
though it *should* work.


## Template Tags

When referring to media in HTML templates you can use custom template tags.
These tags can by accessed by loading the athumb template tag collection.

    {% load thumbnail %}

If you'd like to make the athumb tags global, you can add the following to
your master urls.py file:

    from django.template import add_to_builtins
    add_to_builtins('athumb.templatetags.thumbnail')

Some backends (S3) support https URLs when the requesting page is secure.
In order for the https to be detected, the request must be placed in the
template context with the key 'request'. This can be done automatically by adding
'django.core.context_processors.request' to __TEMPLATE\_CONTEXT\_PROCESSORS__
in settings.py

#### thumbnail

Returns the URL for the specified thumbnail size (as per the object's
models.py Model class):

    {% thumbnail some_obj.image '50x50_cropped' %}

or, to save the value in a template context variable:

    {% thumbnail some_obj.image 'front_page' as 'some_var' %}

As long as you've got Django's request context processor in, the thumbnail tag
will detect when the current view is being served over SSL, and automatically
convert any http to https in the thumbnail URL. If you want to always force
SSL for a thumbnail, add it as an argument like this:

    {% thumbnail some_obj.image '60x60' force_ssl=True %}

To put the thumbnail URL on the context instead of just rendering
it, finish the tag with `as [context_var_name]`:

    {% thumbnail image '60x60' as 'thumb' %}
    <img src="{{ thumb }}" />


## manage.py commands

### athumb_regen_field

    # ./manage.py athumb_regen_field <app.model> <field>

Re-generates thumbnails for all instances of the given model, for the given
field.


## To-Do

* See the issue tracker for a list of outstanding things needing doing.


## Change Log

### 2.1

* Make MEDIA_CACHE_BUSTER optional.
* Documented MEDIA_CACHE_BUSTER.

### 2.0

* Complete re-work of the way thumbnails are specified in models.py.
* Removal of the attribute-based image field size retrieval, since we no
  longer are just limited to dimensions.
* Further misc. improvements.

### 1.0

* Initial release.<|MERGE_RESOLUTION|>--- conflicted
+++ resolved
@@ -77,7 +77,6 @@
 
     AWS_STORAGE_BUCKET_CNAME = 'static.yourdomain.com'
 
-<<<<<<< HEAD
 If you want a cache buster for your thumbnails (a string added to the end of
 the image URL that causes browsers to re-fetch the image after changes), you
 can set a value like this:
@@ -85,13 +84,11 @@
     MEDIA_CACHE_BUSTER = 'SomeValue'
 
 You do not need to specify a cache buster.
-=======
+
 If you aren't using the default S3 region, you can define it with the following
 setting:
 
-    AWS_REGION = 'your_region'  # default to 'us-east-1'
-
->>>>>>> e26a8926
+    AWS_REGION = 'us-east-1'
 
 ## Using in models
 
